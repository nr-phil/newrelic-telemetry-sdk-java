--- conflicted
+++ resolved
@@ -7,13 +7,9 @@
 import static java.util.Collections.singleton;
 
 import com.newrelic.telemetry.*;
-<<<<<<< HEAD
-=======
-import com.newrelic.telemetry.SimpleSpanBatchSender;
 import com.newrelic.telemetry.events.Event;
 import com.newrelic.telemetry.events.EventBatch;
 import com.newrelic.telemetry.events.EventBatchSender;
->>>>>>> 6377391c
 import com.newrelic.telemetry.metrics.*;
 import com.newrelic.telemetry.spans.Span;
 import com.newrelic.telemetry.spans.SpanBatch;
@@ -35,19 +31,14 @@
   public static void main(String[] args) throws Exception {
     String insightsInsertKey = args[0];
 
-<<<<<<< HEAD
-    MetricBatchSenderFactory metricFactory = OkHttpPoster::new;
-    MetricBatchSender batchSender =
+    MetricBatchSenderFactory metricFactory =
+        MetricBatchSenderFactory.ofSender(duration -> new OkHttpPoster(duration));
+    MetricBatchSender metricBatchSender =
         metricFactory.builder(insightsInsertKey, Duration.of(10, ChronoUnit.SECONDS)).build();
 
-    SpanBatchSenderFactory spanFactory = OkHttpPoster::new;
+    SpanBatchSenderFactory spanFactory =
+        SpanBatchSenderFactory.ofSender(duration -> new OkHttpPoster(duration));
     SpanBatchSender spanBatchSender = spanFactory.builder(insightsInsertKey).build();
-=======
-    MetricBatchSender metricBatchSender =
-        SimpleMetricBatchSender.builder(insightsInsertKey, Duration.of(10, ChronoUnit.SECONDS))
-            .build();
-    SpanBatchSender spanBatchSender = SimpleSpanBatchSender.builder(insightsInsertKey).build();
->>>>>>> 6377391c
 
     // todo: make a simple version of this.
     EventBatchSender eventBatchSender =
